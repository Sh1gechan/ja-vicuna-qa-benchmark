import argparse
import json
import os
import shortuuid
import time
from tqdm import tqdm
<<<<<<< HEAD
import sys
import torch
from transformers import GenerationConfig,LlamaForCausalLM, LlamaTokenizer, AutoModelForCausalLM, AutoTokenizer
from peft import  PeftModel

=======
import torch
from transformers import (
    GenerationConfig,
    LlamaForCausalLM,
    LlamaTokenizer,
    AutoModelForCausalLM,
    AutoTokenizer,
)
from peft import PeftModel
>>>>>>> de335894

parser = argparse.ArgumentParser()
parser.add_argument("--base_model", default=None, type=str, required=True)
parser.add_argument(
    "--lora_model",
    default=None,
    type=str,
    help="If None, perform inference on the base model",
)
parser.add_argument("--model_id", default=None, type=str, help="name of the model")
parser.add_argument(
    "--max_new_tokens", default=None, type=int, help="number of generated tokens"
)
parser.add_argument(
    "--temperature", default=None, type=int, help="generation temperature"
)
parser.add_argument("--tokenizer_path", default=None, type=str)
parser.add_argument(
    "--benchmark",
    default=None,
    type=str,
    help="A file that contains instructions (one instruction per line)",
)
parser.add_argument(
    "--with_prompt",
    action="store_true",
    help="wrap the input with the prompt automatically",
)
parser.add_argument(
    "--interactive",
    action="store_true",
    help="run in the instruction mode (single-turn)",
)
parser.add_argument("--gpus", default="3", type=str)
parser.add_argument(
    "--only_cpu", action="store_true", help="only use CPU for inference"
)
# parser.add_argument('--template',default="alpaca",help='template for prompt')
args = parser.parse_args()
if args.only_cpu is True:
    args.gpus = ""
os.environ["CUDA_VISIBLE_DEVICES"] = args.gpus


temperature_config = {
    "writing": 0.7,
    "roleplay": 0.7,
    "knowledge": 0.0,
    "math": 0.0,
    "coding": 0.0,
    "common-sense": 0.3,
    "counterfactual": 0.7,
    "fermi": 0.3,
    "generic": 0.1,
}


# The prompt template below is taken from llama.cpp
# and is slightly different from the one used in training.
# But we find it gives better results
# Japanese version

template = {
    "alpaca": "Below is an instruction that describes a task. Write a response that appropriately completes the request. ### Instruction:\n\n{instruction}\n\n### Response:\n\n",
    "alpaca_jp": "以下にあるタスクの指示を示します。示された指示に適切に従うように回答を埋めてください。### 指示：\n\n{instruction}\n\n### 回答：\n\n",
    "rinna": "ユーザー: {instruction}<NL>システム: ",
    "llm-jp": "{instruction} ### 回答：",
    "elyza": "[INST] {B_SYS}{DEFAULT_SYSTEM_PROMPT}{E_SYS}{instruction} [/INST] ",
}

"""prompt_input = (
    "以下にあるタスクの指示を示します。"
    "示された指示に適切に従うように回答を埋めてください。"
    "### 指示：\n\n{instruction}\n\n### 回答：\n\n"
)"""
"""prompt_input = (
    "以下はタスクを説明する指示と、追加の背景情報を提供する入力の組み合わせです。要求を適切に満たす回答を書いてください。\n### 指示：\n\n{instruction}\n\n### 回答："
)"""
"""prompt_input = ("{instruction} ### 回答：")
prompt_input_alpaca = ("Below is an instruction that describes a task. Write a response that appropriately completes the request. ### Instruction:\n\n{instruction}\n\n### Response:\n\n")

prompt_input_jp = (
    "ユーザー: {instruction}<NL>システム: "
)

sample_data = ["なぜ公害を減らし、環境を守ることが重要なのか？"]
"""


def generate_prompt(instruction, args, input=None):
    if input:
        instruction = instruction + "\n" + input
    tmp_prompt = template[args.template]
    print(tmp_prompt)
    return tmp_prompt.format_map({"instruction": instruction})


def generate_response(input_text, tokenizer, model, temperature, args):
    if args.temperature is not None:
        temperature = args.temperature
    if "llm-jp" in args.base_model or "llm-jp" in args.lora_model:
        if args.with_prompt:
            input_text = "{instruction} ### 回答：".format_map(
                {"instruction": input_text}
            )

        inputs = tokenizer(
            input_text, return_tensors="pt", add_special_tokens=False
        ).to(model.device)
        # input_ids = inputs["input_ids"].to(device)

        with torch.no_grad():
            generation_output = model.generate(
                **inputs,
                top_p=0.9,
                temperature=temperature,
                do_sample=True,
                max_new_tokens=args.max_new_tokens,
            )
        s = generation_output[0]
        output = tokenizer.decode(s)
        if args.with_prompt:
            output = output.split("### 回答：")[1].strip()
            output = output.split("<EOD|LLM-jp>")[0].strip()

        return output
    elif "rinna" in args.base_model:
        if args.with_prompt:
            input_text = "ユーザー: {instruction}<NL>システム: ".format_map(
                {"instruction": input_text}
            )

        token_ids = tokenizer.encode(
            input_text, add_special_tokens=False, return_tensors="pt"
        )
        output_ids = model.generate(
            token_ids.to(model.device),
            do_sample=True,
            max_new_tokens=args.max_new_tokens,
            temperature=temperature,
            repetition_penalty=1.1,
            pad_token_id=tokenizer.pad_token_id,
            bos_token_id=tokenizer.bos_token_id,
            eos_token_id=tokenizer.eos_token_id,
        )
        output = tokenizer.decode(output_ids.tolist()[0][token_ids.size(1) :])
        if args.with_prompt:
            output = output.replace("<NL>", "\n")
            output = output.replace("</s>", "")

        return output
    elif "elyza" in args.base_model:
        if args.with_prompt:
            B_INST, E_INST = "[INST]", "[/INST]"
            B_SYS, E_SYS = "<<SYS>>\n", "\n<</SYS>>\n\n"
            DEFAULT_SYSTEM_PROMPT = "あなたは誠実で優秀な日本人のアシスタントです。"

            prompt = "{bos_token}{b_inst} {system}{prompt} {e_inst} ".format(
                bos_token=tokenizer.bos_token,
                b_inst=B_INST,
                system=f"{B_SYS}{DEFAULT_SYSTEM_PROMPT}{E_SYS}",
                prompt=input_text,
                e_inst=E_INST,
            )

        token_ids = tokenizer.encode(
            prompt, add_special_tokens=False, return_tensors="pt"
        )

        output_ids = model.generate(
            token_ids.to(model.device),
            max_new_tokens=args.max_new_tokens,
            pad_token_id=tokenizer.pad_token_id,
            eos_token_id=tokenizer.eos_token_id,
        )

        output = tokenizer.decode(
            output_ids.tolist()[0][token_ids.size(1) :], skip_special_tokens=True
        )
        return output

    elif "llama" in args.base_model:
        if args.with_prompt:
            input_text = "以下にあるタスクの指示を示します。示された指示に適切に従うように回答を埋めてください。### 指示：\n\n{instruction}\n\n### 回答：\n\n".format_map(
                {"instruction": input_text}
            )
        inputs = tokenizer(input_text, return_tensors="pt")
        input_ids = inputs["input_ids"].to(device)
        generation_config = GenerationConfig(
            temperature=temperature,
            top_p=0.75,
            top_k=40,
            num_beams=4,
            no_repeat_ngram_size=3,
        )

        with torch.no_grad():
            generation_output = model.generate(
                input_ids=input_ids,
                generation_config=generation_config,
                return_dict_in_generate=True,
                output_scores=True,
                max_new_tokens=args.max_new_tokens,
            )
        s = generation_output.sequences[0]
        output = tokenizer.decode(s)
        if args.with_prompt:
            output = output.split("### Response：")[1].strip()
            output = output.split("\n\n")[0].strip()
        return output


if __name__ == "__main__":
    load_type = torch.float16
    if torch.cuda.is_available():
        device = torch.device(0)
    else:
        device = torch.device("cpu")
    if args.tokenizer_path is None:
        args.tokenizer_path = args.base_model
        if args.lora_model is None:
            args.tokenizer_path = args.base_model
    try:
        tokenizer = AutoTokenizer.from_pretrained(args.tokenizer_path)
    except ValueError:
        tokenizer = LlamaTokenizer.from_pretrained(args.tokenizer_path)

    try:
        base_model = AutoModelForCausalLM.from_pretrained(
            args.base_model, device_map="auto", torch_dtype=torch.float16
        )
    except ValueError:
        base_model = LlamaForCausalLM.from_pretrained(
            args.base_model,
            load_in_8bit=False,
            torch_dtype=load_type,
            low_cpu_mem_usage=True,
            device_map="auto",
        )

    model_vocab_size = base_model.get_input_embeddings().weight.size(0)
    tokenzier_vocab_size = len(tokenizer)
    print(f"Vocab of the base model: {model_vocab_size}")
    print(f"Vocab of the tokenizer: {tokenzier_vocab_size}")
    # if model_vocab_size!=tokenzier_vocab_size:
    #    assert tokenzier_vocab_size > model_vocab_size
    #    print("Resize model embeddings to fit tokenizer")
    #    base_model.resize_token_embeddings(tokenzier_vocab_size)
    if args.lora_model is not None:
        print("loading peft model")
        model = PeftModel.from_pretrained(base_model, args.lora_model)
    else:
        model = base_model

    if device == torch.device("cpu"):
        model.float()
    # test data
    # args.benchmark= 'question'
    if args.benchmark is not None:
        question = []
        data_file = "./data/{}/question.jsonl".format(args.benchmark)
        with open(data_file, "r") as f:
            instruction_list = []
            for line in tqdm(f.read().splitlines()):
                tmp_dict = json.loads(line)
                question.append(tmp_dict)
                instruction_list.append(tmp_dict["turns"][0])
            examples = [line.strip() for line in instruction_list]
            # examples= instruction_list

        """print("first 10 examples:")
        for example in examples[:10]:
            print(example)"""
    # model.eval()

    with torch.no_grad():
        if args.interactive:
            print("Start inference with instruction mode.")

            print("=" * 85)
            print(
                "+ This mode only supports single-turn QA.\n"
                "+ If you want to experience multi-turn dialogue, please use llama.cpp or llamachat."
            )
            print("=" * 85)

            while True:
                raw_input_text = input("Input:")
                # print(raw_input_text)
                if len(raw_input_text.strip()) == 0:
                    break
                # if args.with_prompt:
                #    input_text = generate_prompt(instruction=raw_input_text,args=args)
                # else:
                #    input_text = raw_input_text

                # print (input_text)
                output = generate_response(raw_input_text, tokenizer, model, None, args)
                print("Response: ", output)
                print("\n")

                # output = output.split("### response:")[1].strip()
                # output = output.split("\n\n")[0].strip()
                # print(input_text)

        else:
            print("Start inference.")
            results = []
            for index, example in tqdm(enumerate(examples)):
                temperature = temperature_config[question[index]["category"]]

                # if args.with_prompt is True:
                #    input_text = generate_prompt(instruction=example,args=args)
                # else:
                #    input_text = example
                output = generate_response(example, tokenizer, model, temperature, args)

                response = output
                print(f"======={index}=======")
                print(f"Input: {example}\n")
                print(f"Output: {response}\n")
                results.append(
                    {
                        "question_id": int(question[index]["question_id"]),
                        "answer_id": shortuuid.uuid(),
                        "model_id": args.model_id,
                        "choices": [{"index": 0, "turns": [response]}],
                        "tstamp": time.time(),
                    }
                )
            predictions_file = "./data/{}/model_answer/{}.jsonl".format(
                args.benchmark, args.model_id
            )
            dirname = os.path.dirname(predictions_file)
            os.makedirs(dirname, exist_ok=True)
            with open(predictions_file, "w") as f:
                for tmp_dict in results:
                    json.dump(tmp_dict, f, ensure_ascii=False)
                    f.write("\n")
            # with open(dirname+'/generation_config.json','w') as f:
            # json.dump(generation_config,f,ensure_ascii=False,indent=2)<|MERGE_RESOLUTION|>--- conflicted
+++ resolved
@@ -4,13 +4,8 @@
 import shortuuid
 import time
 from tqdm import tqdm
-<<<<<<< HEAD
 import sys
-import torch
-from transformers import GenerationConfig,LlamaForCausalLM, LlamaTokenizer, AutoModelForCausalLM, AutoTokenizer
-from peft import  PeftModel
-
-=======
+
 import torch
 from transformers import (
     GenerationConfig,
@@ -20,7 +15,6 @@
     AutoTokenizer,
 )
 from peft import PeftModel
->>>>>>> de335894
 
 parser = argparse.ArgumentParser()
 parser.add_argument("--base_model", default=None, type=str, required=True)
